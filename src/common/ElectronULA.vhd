--- conflicted
+++ resolved
@@ -6,16 +6,12 @@
 -- /___/  \  /
 -- \   \   \/
 --  \   \
---  /   /         Filename  : ElectronFpga_core.vhd
--- /___/   /\     Timestamp : 28/07/2015
+--  /   /         Filename  : ElectronULA.vhd
+-- /___/   /\     Timestamp : 27/06/2020
 -- \   \  /  \
 --  \___\/\___\
 --
---Design Name: ElectronFpga_core
-
-
--- TODO:
--- Implement Cassette Out
+--Design Name: ElectronULA
 
 library ieee;
 use ieee.std_logic_1164.all;
@@ -1217,30 +1213,23 @@
 -- clock enable generator
 --------------------------------------------------------
 
-<<<<<<< HEAD
+    -- Keyboard accesses are delayed to debug the UEU
+    kbd_access <= '1' when addr(15 downto 14) = "10" and page_enable = '1' and page(2 downto 1) = "00" else '0';
+
     -- IO accesses always happen at 1MHz (no contention)
     -- This includes keyboard reads in paged ROM slots 8/9
-    io_access <= '1' when addr(15 downto 8) = x"FC" or addr(15 downto 8) = x"FD" or addr(15 downto 8) = x"FE" or (addr(15 downto 14) = "10" and page_enable = '1' and page(2 downto 1) = "00") else '0';
+    io_access <= '1' when addr(15 downto 8) = x"FC" or addr(15 downto 8) = x"FD" or addr(15 downto 8) = x"FE" or kbd_access = '1' else '0';
 
     -- ROM accesses always happen at 2MHz (no contention)
     rom_access <= addr(15) and not io_access;
 
     -- RAM accesses always happen at 1MHz (with contention)
     ram_access <= not addr(15);
-=======
-    -- ROM accesses always happen at 2Mhz
-    rom_access <= not ROM_n_int;
-    -- RAM accesses always happen at 1Mhz and suffer contention
-    ram_access <= not addr(15);
-    -- IO accesses always happen at 1MHz and don't suffer contention
-    -- Keyboard accesses are delayed to debug the UEU
-    kbd_access <= '1' when addr(15 downto 14) = "10" and page_enable = '1' and page(2 downto 1) = "00" else '0';
->>>>>>> a41846b1
 
     clk_gen1 : process(clk_16M00, RST_n)
     begin
         if rising_edge(clk_16M00) then
-            -- clock state machine, used to 
+            -- clock state machine, used to
             if clken_counter(0) = '1' and clken_counter(1) = '1' then
                 case clk_state is
                 when "000" =>
